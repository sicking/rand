--- conflicted
+++ resolved
@@ -2,28 +2,32 @@
 All notable changes to this project will be documented in this file.
 
 The format is based on [Keep a Changelog](http://keepachangelog.com/en/1.0.0/)
-<<<<<<< HEAD
 and this project adheres to [Semantic Versioning](https://semver.org/spec/v2.0.0.html).
 
 A [separate changelog is kept for rand_core](rand_core/CHANGELOG.md).
 
 You may also find the [Update Guide](UPDATING.md) useful.
+
 
 ## [0.5.5] - 2018-08-07
 ### Documentation
 - Fix links in documentation (#582)
 
+
 ## [0.5.4] - 2018-07-11
 ### Platform support
 - Make `OsRng` work via WASM/stdweb for WebWorkers
 
+
 ## [0.5.3] - 2018-06-26
 ### Platform support
 - OpenBSD, Bitrig: fix compilation (broken in 0.5.1) (#530)
 
+
 ## [0.5.2] - 2018-06-18
 ### Platform support
 - Hide `OsRng` and `JitterRng` on unsupported platforms (#512; fixes #503).
+
 
 ## [0.5.1] - 2018-06-08
 
@@ -41,6 +45,7 @@
 - Emscripten, Haiku: don't do an extra blocking read from `/dev/random`. (#484)
 - Linux, NetBSD, Solaris: read in blocking mode on first use in `fill_bytes`. (#484)
 - Fuchsia, CloudABI: fix compilation (broken in Rand 0.5). (#484)
+
 
 ## [0.5.0] - 2018-05-21
 
@@ -131,16 +136,12 @@
 - Implement `Uniform` distribution for `Duration`. (#427)
 
 
+## [0.4.3] - 2018-08-16
+### Fixed
+- Use correct syscall number for PowerPC (#589)
+
+
 ## [0.4.2] - 2018-01-06
-=======
-and this project adheres to [Semantic Versioning](http://semver.org/spec/v2.0.0.html).
-
-## [0.4.3] - 2018-08-16
-### Fixed
-- Use correct syscall number for PowerPC (#589)
-
-## [0.4.2] - 2018-01-05
->>>>>>> 5301750d
 ### Changed
 - Use `winapi` on Windows
 - Update for Fuchsia OS
